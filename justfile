mod docs  # load docs module to expose docs subcommands

set ignore-comments  # don't print comment lines in recipes

# set on the commandline as needed, e.g. `just package=pathops python=3.10 unit`
python := '3.10'
# for integration tests, e.g. `just tag=24.04 pack-k8s` `just tag=foo integration-machine`
tag := env('CHARMLIBS_TAG', '')

_coverage := 'coverage==7.6.1'
_pyright := 'pyright==1.1.397'
_pytest := 'pytest==8.3.5'
_with_test_deps := '--with ' + _coverage + ' --with ' + _pyright + ' --with ' + _pytest

# this is the first recipe in the file, so it will run if just is called without a recipe
[doc('Describe usage and list the available recipes.')]
_help:
    @echo 'All recipes require {{CYAN}}`uv`{{NORMAL}} to be available.'
    @just --list --unsorted --list-submodules

<<<<<<< HEAD
[doc('Create the files for a new charmlibs package interactively.')]
new *args:
    #!/usr/bin/env -S bash -xueo pipefail
    export TEMPFILE=/tmp/cookiecutter-symlinks-tmp-$(date +%Y%m%d_%H%M%S).json
    uv run --script --no-project .template/pre_run.py
    uvx cookiecutter .template {{args}}
    rm $TEMPFILE

[doc('Run `uv add` for package, respecting the global test dependency constraints.')]
add package +args:
    #!/usr/bin/env -S bash -xueo pipefail
    cd '{{package}}'
    uv add {{args}} --constraints=<( cd '{{justfile_directory()}}' && uv export --group=test )

=======
>>>>>>> 7c79c8c2
[doc('Run `ruff` and `codespell`, failing afterwards if any errors are found.')]
fast-lint:
    #!/usr/bin/env -S bash -xueo pipefail
    FAILURES=0
    uv run --only-group=fast-lint ruff check --preview || ((FAILURES+=1))
    uv run --only-group=fast-lint ruff check --preview --diff || ((FAILURES+=1))
    uv run --only-group=fast-lint ruff format --preview --diff || ((FAILURES+=1))
    uv run --only-group=fast-lint codespell --toml=pyproject.toml || ((FAILURES+=1))
    : "$FAILURES command(s) failed."
    exit $FAILURES

[doc('Run `ruff check --fix` and `ruff --format`, modifying files in place.')]
format:
    uv run ruff format --preview
    uv run ruff check --preview --fix

[doc('Run global `fast-lint` and package specific `static` analysis, e.g. `just python=3.10 lint pathops`.')]
lint package *pyright_args: fast-lint (static package pyright_args)

[doc('Run package specific static analysis only, e.g. `just python=3.10 static pathops`.')]
static package *args:
    #!/usr/bin/env -S bash -xueo pipefail
    cd '{{package}}'
    uv run {{_with_test_deps}} \
        --group lint --group unit --group functional --group integration \
        pyright --pythonversion='{{python}}' {{args}}

[doc("Run unit tests with `coverage`, e.g. `just python=3.10 unit pathops`.")]
unit package +flags='-rA': (_coverage package 'unit' flags)

[doc("Run functional tests with `coverage`, e.g. `just python=3.10 functional pathops`.")]
functional package +flags='-rA': (_coverage package 'functional' flags)

[doc("Run functional tests with `coverage` and a live `pebble` running. Requires `pebble`.")]
functional-pebble package +flags='-rA':
    #!/usr/bin/env -S bash -xueo pipefail
    export PEBBLE=/tmp/pebble-test
    umask 0
    pebble run --create-dirs &>/dev/null &
    PEBBLE_PID=$!
    set +e  # don't exit if the tests fail
    just --justfile='{{justfile()}}' python='{{python}}' functional '{{package}}' {{flags}}
    EXITCODE=$?
    set -e  # do exit if anything goes wrong now
    kill $PEBBLE_PID
    exit $EXITCODE

[doc("Use uv to install and run coverage for the specified package's tests.")]
_coverage package test_suite +flags:
    #!/usr/bin/env -S bash -xueo pipefail
    cd '{{package}}'
    export COVERAGE_RCFILE='{{justfile_directory()}}/pyproject.toml'
    DATA_FILE=".report/coverage-$(basename {{test_suite}})-{{python}}.db"
    uv run {{_with_test_deps}} --group {{test_suite}} \
        coverage run --data-file="$DATA_FILE" --source='src' \
        -m pytest --tb=native -vv {{flags}} 'tests/{{test_suite}}'
    uv run {{_with_test_deps}} --group {{test_suite}} \
        coverage report --data-file="$DATA_FILE"

[doc("Combine `coverage` reports, e.g. `just python=3.10 combine-coverage pathops`.")]
combine-coverage package:
    #!/usr/bin/env -S bash -xueo pipefail
    : 'Collect the coverage data files that exist for this package.'
    cd '{{package}}'
    data_files=()
    for test_id in unit functional juju; do
        data_file=".report/coverage-$test_id-{{python}}.db"
        if [ -e "$data_file" ]; then
            data_files+=("$data_file")
        fi
    done
    : 'Combine coverage.'
    export COVERAGE_RCFILE='{{justfile_directory()}}/pyproject.toml'
    DATA_FILE='.report/coverage-all-{{python}}.db'
    HTML_DIR='.report/htmlcov-all-{{python}}'
    uv run coverage combine --keep --data-file="$DATA_FILE" "${data_files[@]}"
    uv run coverage xml --data-file="$DATA_FILE" -o '.report/coverage-all-{{python}}.xml'
    rm -rf "$HTML_DIR"  # let coverage create html directory from scratch
    uv run coverage html --data-file="$DATA_FILE" --show-contexts --directory="$HTML_DIR"
    uv run coverage report --data-file="$DATA_FILE"

[doc("Execute pack script to pack Kubernetes charm(s) for Juju integration tests.")]
pack-k8s package *args: (_pack package 'k8s' args)

[doc("Execute pack script to pack machine charm(s) for Juju integration tests.")]
pack-machine package *args: (_pack package 'machine' args)

[doc("Execute the pack script for the given package, setting CHARMLIBS_SUBSTRATE and CHARMLIBS_TAG.")]
_pack package substrate *args:
    #!/usr/bin/env -S bash -xueo pipefail
    cd '{{package}}/tests/integration'
    CHARMLIBS_SUBSTRATE='{{substrate}}' CHARMLIBS_TAG='{{tag}}' ./pack.sh {{args}}

[doc("Run juju integration tests for packed k8s charm(s), setting CHARMLIBS_SUBSTRATE and CHARMLIBS_TAG, and selecting 'not machine_only'.")]
integration-k8s package +flags='-rA': (_integration package 'k8s' 'not machine_only' flags)

[doc("Run juju integration tests for packed machine charm(s), setting CHARMLIBS_SUBSTRATE and CHARMLIBS_TAG, and selecting 'not k8s_only'.")]
integration-machine package +flags='-rA': (_integration package 'machine' 'not k8s_only' flags)

[doc("Run juju integration tests. Requires `juju`.")]
_integration package substrate label +flags:
    #!/usr/bin/env -S bash -xueo pipefail
    cd '{{package}}'
    CHARMLIBS_SUBSTRATE={{substrate}} CHARMLIBS_TAG='{{tag}}' uv run {{_with_test_deps}} --group integration \
        pytest --tb=native -vv -m '{{label}}' tests/integration  {{flags}}<|MERGE_RESOLUTION|>--- conflicted
+++ resolved
@@ -18,7 +18,6 @@
     @echo 'All recipes require {{CYAN}}`uv`{{NORMAL}} to be available.'
     @just --list --unsorted --list-submodules
 
-<<<<<<< HEAD
 [doc('Create the files for a new charmlibs package interactively.')]
 new *args:
     #!/usr/bin/env -S bash -xueo pipefail
@@ -27,14 +26,6 @@
     uvx cookiecutter .template {{args}}
     rm $TEMPFILE
 
-[doc('Run `uv add` for package, respecting the global test dependency constraints.')]
-add package +args:
-    #!/usr/bin/env -S bash -xueo pipefail
-    cd '{{package}}'
-    uv add {{args}} --constraints=<( cd '{{justfile_directory()}}' && uv export --group=test )
-
-=======
->>>>>>> 7c79c8c2
 [doc('Run `ruff` and `codespell`, failing afterwards if any errors are found.')]
 fast-lint:
     #!/usr/bin/env -S bash -xueo pipefail
