--- conflicted
+++ resolved
@@ -17,13 +17,9 @@
   init:
     runs-on: ubuntu-latest
     outputs:
-<<<<<<< HEAD
-      packages: ${{ steps.packages.outputs.packages }}
-      packages-to-publish: ${{ steps.publish.outputs.publish }}
-=======
       packages: ${{ steps.packages.outputs.result }}
       interfaces: ${{ steps.interfaces.outputs.result }}
->>>>>>> e245e139
+      packages-to-publish: ${{ steps.publish.outputs.result }}
     steps:
       - uses: actions/checkout@v5
         with:
@@ -48,7 +44,7 @@
           else
             PACKAGES='[]'
           fi
-          echo "publish=${PACKAGES}" >> $GITHUB_OUTPUT
+          echo "result=${PACKAGES}" >> $GITHUB_OUTPUT
 
   tests:
     needs: [fast-lint, init]
