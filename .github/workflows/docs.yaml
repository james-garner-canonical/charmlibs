#
name: Docs

on:
  push:
    branches:
      - main
  pull_request:
  workflow_call:
  workflow_dispatch:

concurrency:
  group: ${{ github.workflow }}-${{ github.ref }}
  cancel-in-progress: true

jobs:
  docchecks:
    name: Checks
    runs-on: ubuntu-22.04
    outputs:
      spellcheck-result: ${{ steps.spellcheck-step.outcome }}
      linkcheck-result: ${{ steps.linkcheck-step.outcome }}
    steps:
      - name: Checkout
        uses: actions/checkout@v4
        with:
          fetch-depth: 0
      - name: Python
        uses: actions/setup-python@v5
        with:
          python-version: "3.12"
      - name: Install uv
        uses: astral-sh/setup-uv@v5
<<<<<<< HEAD
      #- name: Spelling
      #  id: spellcheck-step
      #  if: success() || failure()
      #  uses: canonical/documentation-workflows/spellcheck@main
      #  with:
      #    working-directory: _docs
=======
      - name: Spelling
        id: spellcheck-step
        if: success() || failure()
        uses: canonical/documentation-workflows/spellcheck@main
        with:
          working-directory: _docs
>>>>>>> 9898726e
      - name: Links
        id: linkcheck-step
        if: success() || failure()
        uses: canonical/documentation-workflows/linkcheck@main
        with:
          working-directory: _docs
      - name: Markdown lint
        id: markdown-step
        if: success() || failure()
        uses: DavidAnson/markdownlint-cli2-action@v20
        with:
          config: "_docs/.sphinx/.markdownlint.json"<|MERGE_RESOLUTION|>--- conflicted
+++ resolved
@@ -31,21 +31,12 @@
           python-version: "3.12"
       - name: Install uv
         uses: astral-sh/setup-uv@v5
-<<<<<<< HEAD
-      #- name: Spelling
-      #  id: spellcheck-step
-      #  if: success() || failure()
-      #  uses: canonical/documentation-workflows/spellcheck@main
-      #  with:
-      #    working-directory: _docs
-=======
       - name: Spelling
         id: spellcheck-step
         if: success() || failure()
         uses: canonical/documentation-workflows/spellcheck@main
         with:
           working-directory: _docs
->>>>>>> 9898726e
       - name: Links
         id: linkcheck-step
         if: success() || failure()
