name: Tests
# runs tests for specified package
# always runs static tests
# runs unit and integration tests if the package implements them

on:
  workflow_call:
    inputs:
      package:
        required: true
        type: string

jobs:
  init:
    runs-on: ubuntu-latest
    outputs:
      tests: ${{ steps.tests.outputs.tests }}
      py-versions: ${{ steps.py-versions.outputs.versions }}
    steps:
      - uses: actions/checkout@v4
        with:
          fetch-depth: 0

      - name: Install uv
        uses: astral-sh/setup-uv@v6

      - name: Check which Python versions this package supports
        id: py-versions
        run: uv run --no-project --script .github/get-supported-python-versions.py ${{ inputs.package }}

      - name: Check which test suites this package has
        id: tests
        run: |
          tests=()
          if [ -d ${{ inputs.package }}/tests/unit ]; then
            tests+=('unit')
          fi
          if [ -d ${{ inputs.package }}/tests/integration/pebble ]; then
            tests+=('pebble')
          fi
          if [ -d ${{ inputs.package }}/tests/integration/juju ]; then
            tests+=('juju')
          fi
          js=$(jq '$ARGS.positional' --null-input --compact-output --args "${tests[@]}")
          echo "tests=$js"
          echo "tests=$js" >> "$GITHUB_OUTPUT"

<<<<<<< HEAD

  static:
    needs: init
=======
  lint:
>>>>>>> deebdf3b
    runs-on: ubuntu-latest
    strategy:
      fail-fast: false
      matrix:
        python-version: ${{ fromJson(needs.init.outputs.py-versions).static }}
    steps:
      - uses: actions/checkout@v4

      - name: Install uv
        uses: astral-sh/setup-uv@v6

      - name: Run static analysis and other checks
        run: uvx --from rust-just just python=${{ matrix.python-version }} lint ${{ inputs.package }}

  unit:
    needs: init
    if: contains(fromJson(needs.init.outputs.tests), 'unit')
    runs-on: ubuntu-latest
    strategy:
      fail-fast: false
      matrix:
        python-version: ${{ fromJson(needs.init.outputs.py-versions).unit }}
    steps:
      - uses: actions/checkout@v4

      - name: Install uv
        uses: astral-sh/setup-uv@v6

      - name: Run unit tests
        run: uvx --from rust-just just python=${{ matrix.python-version }} unit ${{ inputs.package }}

  pebble:
    needs: init
    if: contains(fromJson(needs.init.outputs.tests), 'pebble')
    runs-on: ubuntu-latest
    strategy:
      fail-fast: false
      matrix:
        pebble-version: [
          'v1.1.1',  # Juju 2.9.50 LTS
          # 'v1.7.4',  # Juju 3.4.6
          # 'v1.10.2',  # Juju 3.5.7
          # 'v1.19.0',  # Juju 3.6.4 LTS
          'master',
        ]
        python-version: ${{ fromJson(needs.init.outputs.py-versions).pebble }}
    steps:
      - uses: actions/checkout@v4

      - name: Set up Go
        uses: actions/setup-go@v5
        with:
          go-version: '1.24'
          # To suppress the "Restore cache failed" error, since there is no go.sum file here.
          cache: false

      - name: Install Pebble
        run: go install github.com/canonical/pebble/cmd/pebble@${{ matrix.pebble-version }}

      - name: Install uv
        uses: astral-sh/setup-uv@v6

      - name: Run Pebble integration tests
        run: uvx --from rust-just just python=${{ matrix.python-version }} pebble ${{ inputs.package }}

  juju:
    needs: init
    if: contains(fromJson(needs.init.outputs.tests), 'juju')
    runs-on: ubuntu-latest
    strategy:
      fail-fast: false
      matrix:
        base: ['20.04', '24.04']
        substrate: ['k8s', 'vm']
    steps:
      - uses: actions/checkout@v4

      - name: Install concierge
        run: sudo snap install --classic concierge

      - name: Prepare Juju for microk8s
        if: ${{ matrix.substrate == 'k8s' }}
        run: sudo concierge prepare --verbose --juju-channel=3/stable --charmcraft-channel=3.x/stable -p microk8s

      - name: Prepare Juju for machine
        if: ${{ matrix.substrate == 'vm' }}
        run: sudo concierge prepare --verbose --juju-channel=3/stable --charmcraft-channel=3.x/stable -p machine

      - name: Install uv
        uses: astral-sh/setup-uv@v6

      - name: Pack charms
        run: uvx --from rust-just just pack-${{ matrix.substrate }} ${{ inputs.package }} ${{ matrix.base }}

      - name: Run Juju integration tests
        run: uvx --from rust-just just juju-${{ matrix.substrate }} ${{ inputs.package }}<|MERGE_RESOLUTION|>--- conflicted
+++ resolved
@@ -45,13 +45,8 @@
           echo "tests=$js"
           echo "tests=$js" >> "$GITHUB_OUTPUT"
 
-<<<<<<< HEAD
-
-  static:
+  lint:
     needs: init
-=======
-  lint:
->>>>>>> deebdf3b
     runs-on: ubuntu-latest
     strategy:
       fail-fast: false
