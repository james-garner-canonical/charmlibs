--- conflicted
+++ resolved
@@ -23,7 +23,6 @@
       - name: Install uv
         uses: astral-sh/setup-uv@v6
 
-<<<<<<< HEAD
       - name: Check which test suites this package has
         id: tests
         run: |
@@ -39,22 +38,6 @@
           fi
           js=$(jq '$ARGS.positional' --null-input --compact-output --args "${tests[@]}")
           echo "tests=$js" >> "$GITHUB_OUTPUT"
-=======
-      - name: Collect changed packages and record which test suites they have
-        id: packages
-        run: uv run --no-project --script .github/packages.py ${{ github.base_ref || 'main' }}
-
-  lint:
-    runs-on: ubuntu-latest
-    steps:
-      - uses: actions/checkout@v4
-
-      - name: Install uv
-        uses: astral-sh/setup-uv@v6
-
-      - name: Run linting
-        run: uvx --from rust-just just lint
->>>>>>> 00a4be7d
 
   static:
     runs-on: ubuntu-latest
